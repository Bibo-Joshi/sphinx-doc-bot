# Make sure that
#   * the additional_dependencies here match requirements.txt
ci:
  autoupdate_schedule: monthly

repos:
  - repo: https://github.com/psf/black
    rev: 23.7.0
    hooks:
      - id: black
  - repo: https://github.com/PyCQA/flake8
    rev: 6.1.0
    hooks:
      - id: flake8
  - repo: https://github.com/PyCQA/pylint
    rev: v3.0.0a6
    hooks:
      - id: pylint
        args:
          - --rcfile=setup.cfg
          #  run pylint across multiple cpu cores to speed it up-
          - --jobs=0 # See https://pylint.pycqa.org/en/latest/user_guide/run.html?#parallel-execution to know more
        additional_dependencies:
        - python-telegram-bot[job-queue]~=20.4
        - httpx~=0.24
<<<<<<< HEAD
        - Sphinx~=7.0
        - rapidfuzz~=3.2
=======
        - Sphinx~=7.2
        - rapidfuzz~=3.1
>>>>>>> 67ec8578
  - repo: https://github.com/pre-commit/mirrors-mypy
    rev: v1.4.1
    hooks:
      - id: mypy
        additional_dependencies:
        - python-telegram-bot[job-queue]~=20.4
        - httpx~=0.24
<<<<<<< HEAD
        - Sphinx~=7.0
        - rapidfuzz~=3.2
=======
        - Sphinx~=7.2
        - rapidfuzz~=3.1
>>>>>>> 67ec8578
  - repo: https://github.com/asottile/pyupgrade
    rev: v3.10.1
    hooks:
      - id: pyupgrade
        args:
          - --py38-plus
  - repo: https://github.com/pycqa/isort
    rev: 5.12.0
    hooks:
      - id: isort
        name: isort
        args:
        - --diff
        - --check
  - repo: https://github.com/astral-sh/ruff-pre-commit
    rev: v0.0.281
    hooks:
      - id: ruff
        additional_dependencies:
        - python-telegram-bot[job-queue]~=20.4
        - httpx~=0.24
<<<<<<< HEAD
        - Sphinx~=7.0
        - rapidfuzz~=3.2
=======
        - Sphinx~=7.2
        - rapidfuzz~=3.1
>>>>>>> 67ec8578
<|MERGE_RESOLUTION|>--- conflicted
+++ resolved
@@ -23,13 +23,8 @@
         additional_dependencies:
         - python-telegram-bot[job-queue]~=20.4
         - httpx~=0.24
-<<<<<<< HEAD
-        - Sphinx~=7.0
+        - Sphinx~=7.2
         - rapidfuzz~=3.2
-=======
-        - Sphinx~=7.2
-        - rapidfuzz~=3.1
->>>>>>> 67ec8578
   - repo: https://github.com/pre-commit/mirrors-mypy
     rev: v1.4.1
     hooks:
@@ -37,13 +32,8 @@
         additional_dependencies:
         - python-telegram-bot[job-queue]~=20.4
         - httpx~=0.24
-<<<<<<< HEAD
-        - Sphinx~=7.0
+        - Sphinx~=7.2
         - rapidfuzz~=3.2
-=======
-        - Sphinx~=7.2
-        - rapidfuzz~=3.1
->>>>>>> 67ec8578
   - repo: https://github.com/asottile/pyupgrade
     rev: v3.10.1
     hooks:
@@ -65,10 +55,5 @@
         additional_dependencies:
         - python-telegram-bot[job-queue]~=20.4
         - httpx~=0.24
-<<<<<<< HEAD
-        - Sphinx~=7.0
-        - rapidfuzz~=3.2
-=======
         - Sphinx~=7.2
-        - rapidfuzz~=3.1
->>>>>>> 67ec8578
+        - rapidfuzz~=3.2